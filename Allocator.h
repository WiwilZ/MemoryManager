--- conflicted
+++ resolved
@@ -1,117 +1,81 @@
-/*
- * Created by WiwilZ on 2022/6/8.
- */
-
-#pragma once
-
-#include <utility>
-<<<<<<< HEAD
-=======
-#include <cstddef>
->>>>>>> c500827c
-#include <memory>
-
-
-template <typename T>
-class Allocator {
-<<<<<<< HEAD
-	static constexpr size_t blocks_per_chunk = size_t{ 1 } << 10;
-=======
-	static constexpr size_t blocks_per_chunk = size_t{ 1 } << 8;
->>>>>>> c500827c
-
-	struct FreeBlock {
-		std::byte payload[sizeof(T)];
-		union {
-			void* flag; //for allocated
-			FreeBlock* next; //for free
-		};
-	};
-
-	struct Chunk {
-		FreeBlock blocks[blocks_per_chunk];
-		Chunk* next;
-
-		constexpr Chunk() noexcept {
-			auto it = blocks;
-			for (; it != blocks + blocks_per_chunk - 1; ++it) {
-				it->next = it + 1;
-			}
-			it->next = nullptr;
-		}
-	};
-
-	Chunk* chunk_head_{};
-	FreeBlock* free_block_head_{};
-
-public:
-	constexpr Allocator() noexcept = default;
-<<<<<<< HEAD
-	Allocator(const Allocator&) = delete;
-	Allocator& operator=(const Allocator&) = delete;
-
-	constexpr ~Allocator() noexcept {
-		while (chunk_head_) {
-			delete[] std::exchange(chunk_head_, chunk_head_->next);
-=======
-	constexpr Allocator(const Allocator&) = delete;
-	constexpr Allocator& operator=(const Allocator&) = delete;
-
-	constexpr ~Allocator() noexcept {
-		while (chunk_head_) {
-			delete std::exchange(chunk_head_, chunk_head_->next);
->>>>>>> c500827c
-		}
-	}
-
-	[[nodiscard]] constexpr T* allocate() {
-		if (free_block_head_) {
-<<<<<<< HEAD
-			const auto tmp = free_block_head_->next;
-=======
-			auto tmp = free_block_head_->next;
->>>>>>> c500827c
-			free_block_head_->flag = free_block_head_->payload;
-			return reinterpret_cast<T*>(std::exchange(free_block_head_, tmp));
-		}
-
-<<<<<<< HEAD
-		const auto chunk = new Chunk;
-=======
-		auto chunk = new Chunk;
->>>>>>> c500827c
-		chunk->next = chunk_head_;
-		chunk_head_ = chunk;
-
-		free_block_head_ = chunk->blocks + 1;
-		return reinterpret_cast<T*>(chunk->blocks);
-	}
-
-	constexpr void deallocate(T* p) noexcept {
-<<<<<<< HEAD
-		const auto block = reinterpret_cast<FreeBlock*>(p);
-=======
-		auto block = reinterpret_cast<FreeBlock*>(p);
->>>>>>> c500827c
-		if (block->flag != p) {
-			return;
-		}
-
-		block->next = free_block_head_;
-		free_block_head_ = block;
-	}
-
-	template <typename U, typename... Args>
-	constexpr void construct(U* p, Args&& ... args) {
-		std::uninitialized_construct_using_allocator(p, *this, std::forward<Args>(args)...);
-	}
-
-	template <typename U>
-<<<<<<< HEAD
-	constexpr void destroy(U* p) noexcept {
-=======
-	constexpr void destroy(U* p) {
->>>>>>> c500827c
-		p->~U();
-	}
-};
+/*
+ * Created by WiwilZ on 2022/6/8.
+ */
+
+#pragma once
+
+#include <utility>
+#include <memory>
+
+
+template <typename T>
+class Allocator {
+	static constexpr size_t blocks_per_chunk = size_t{ 1 } << 10;
+
+	struct FreeBlock {
+		std::byte payload[sizeof(T)];
+		union {
+			void* flag; //for allocated
+			FreeBlock* next; //for free
+		};
+	};
+
+	struct Chunk {
+		FreeBlock blocks[blocks_per_chunk];
+		Chunk* next;
+
+		constexpr Chunk(Chunk* next = nullptr) noexcept: next(next) {
+			auto it = blocks;
+			for (; it != blocks + blocks_per_chunk - 1; ++it) {
+				it->next = it + 1;
+			}
+			it->next = nullptr;
+		}
+	};
+
+	Chunk* chunk_head{};
+	FreeBlock* free_block_head{};
+
+public:
+	constexpr Allocator() noexcept = default;
+	Allocator(const Allocator&) = delete;
+	Allocator& operator=(const Allocator&) = delete;
+
+	constexpr ~Allocator() noexcept {
+		while (chunk_head) {
+			delete[] std::exchange(chunk_head, chunk_head->next);
+		}
+	}
+
+	[[nodiscard]] constexpr T* allocate() {
+		if (free_block_head) {
+			const auto tmp = free_block_head->next;
+			free_block_head->flag = free_block_head->payload;
+			return reinterpret_cast<T*>(std::exchange(free_block_head, tmp));
+		}
+
+		chunk_head = new Chunk(chunk_head);
+		free_block_head = chunk_head->blocks + 1;
+		return reinterpret_cast<T*>(chunk_head->blocks);
+	}
+
+	constexpr void deallocate(T* p) noexcept {
+		const auto block = reinterpret_cast<FreeBlock*>(p);
+		if (block->flag != p) {
+			return;
+		}
+
+		block->next = free_block_head;
+		free_block_head = block;
+	}
+
+	template <typename U, typename... Args>
+	constexpr void construct(U* p, Args&& ... args) {
+		std::uninitialized_construct_using_allocator(p, *this, std::forward<Args>(args)...);
+	}
+
+	template <typename U>
+	constexpr void destroy(U* p) noexcept {
+		p->~U();
+	}
+};